--- conflicted
+++ resolved
@@ -61,7 +61,6 @@
 	w.Header().Set("Connection", "close")
 }
 
-<<<<<<< HEAD
 func mutationHandler(mu *gql.Mutation) error {
 	r := strings.NewReader(mu.Set)
 	scanner := bufio.NewScanner(r)
@@ -80,76 +79,10 @@
 	return nil
 }
 
-func queryHandler(ps *store.Store) http.HandlerFunc {
-	return func(w http.ResponseWriter, r *http.Request) {
-		addCorsHeaders(w)
-		if r.Method == "OPTIONS" {
-			return
-		}
-		if r.Method != "POST" {
-			x.SetStatus(w, x.E_INVALID_METHOD, "Invalid method")
-			return
-		}
-
-		var l query.Latency
-		l.Start = time.Now()
-		defer r.Body.Close()
-		q, err := ioutil.ReadAll(r.Body)
-		if err != nil || len(q) == 0 {
-			x.Err(glog, err).Error("While reading query")
-			x.SetStatus(w, x.E_INVALID_REQUEST, "Invalid request encountered.")
-			return
-		}
-
-		glog.WithField("q", string(q)).Debug("Query received.")
-		gq, mu, err := gql.Parse(string(q))
-		if err != nil {
-			x.Err(glog, err).Error("While parsing query")
-			x.SetStatus(w, x.E_INVALID_REQUEST, err.Error())
-			return
-		}
-		mutationHandler(mu)
-
-		sg, err := query.ToSubGraph(gq, ps)
-		if err != nil {
-			x.Err(glog, err).Error("While conversion to internal format")
-			x.SetStatus(w, x.E_INVALID_REQUEST, err.Error())
-			return
-		}
-		l.Parsing = time.Since(l.Start)
-		glog.WithField("q", string(q)).Debug("Query parsed.")
-
-		rch := make(chan error)
-		go query.ProcessGraph(sg, rch, ps)
-		err = <-rch
-		if err != nil {
-			x.Err(glog, err).Error("While executing query")
-			x.SetStatus(w, x.E_ERROR, err.Error())
-			return
-		}
-		l.Processing = time.Since(l.Start) - l.Parsing
-		glog.WithField("q", string(q)).Debug("Graph processed.")
-		js, err := sg.ToJson(&l)
-		if err != nil {
-			x.Err(glog, err).Error("While converting to Json.")
-			x.SetStatus(w, x.E_ERROR, err.Error())
-			return
-		}
-		glog.WithFields(logrus.Fields{
-			"total":   time.Since(l.Start),
-			"parsing": l.Parsing,
-			"process": l.Processing,
-			"json":    l.Json,
-		}).Info("Query Latencies")
-
-		w.Header().Set("Content-Type", "application/json")
-		fmt.Fprint(w, string(js))
-=======
 func queryHandler(w http.ResponseWriter, r *http.Request) {
 	addCorsHeaders(w)
 	if r.Method == "OPTIONS" {
 		return
->>>>>>> 0deabbb5
 	}
 	if r.Method != "POST" {
 		x.SetStatus(w, x.E_INVALID_METHOD, "Invalid method")
@@ -167,12 +100,14 @@
 	}
 
 	glog.WithField("q", string(q)).Debug("Query received.")
-	gq, _, err := gql.Parse(string(q))
+	gq, mu, err := gql.Parse(string(q))
 	if err != nil {
 		x.Err(glog, err).Error("While parsing query")
 		x.SetStatus(w, x.E_INVALID_REQUEST, err.Error())
 		return
 	}
+	mutationHandler(mu)
+
 	sg, err := query.ToSubGraph(gq)
 	if err != nil {
 		x.Err(glog, err).Error("While conversion to internal format")
